--- conflicted
+++ resolved
@@ -7,11 +7,6 @@
 license = "MIT"
 
 [dependencies]
-<<<<<<< HEAD
 rusb = { git = "https://github.com/a1ien/rusb" }
-=======
-hidapi-rusb = "1.3.0"
-rusb = "0.9"
->>>>>>> 3beabcf4
 color-eyre = "0.6"
 image = "0.24"